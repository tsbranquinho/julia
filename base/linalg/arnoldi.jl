using .ARPACK

## eigs

<<<<<<< HEAD
function eigs{T<:BlasFloat}(A::AbstractMatrix{T};
                            nev::Integer=6, ncv::Integer=20, which::ASCIIString="LM", 
                            tol::Real=0.0, maxiter::Integer=1000, sigma::Number=0,v0::Vector{T}=Array(T,(0,)),
                            ritzvec::Bool=true, complexOP::Bool=false)
=======
function eigs(A;nev::Integer=6, ncv::Integer=20, which::ASCIIString="LM",
				tol=0.0, maxiter::Integer=1000, sigma=0,v0::Vector=zeros((0,)),
				ritzvec::Bool=true, complexOP::Bool=false)
>>>>>>> 579a005c
    (m, n) = size(A)
    if m != n; error("Input must be square"); end
    if n <= 6 && nev > n-1; nev = n-1; end
    ncv = blas_int(min(max(2*nev+2, ncv), n))

    sym   = issym(A)
    T = eltype(A)
    cmplx = T<:Complex
    bmat  = "I"
	if !isempty(v0)
		if length(v0)!=n; error("Starting vector must have length $n"); end
		if eltype(v0)!=T; error("Starting vector must have eltype $T"); end
	else
		v0=zeros(T,(0,))
	end

    if sigma == 0
        mode = 1
        linop(x) = A * x
    else
        C = lufact(A - sigma*eye(T,n))
        if cmplx
            mode = 3
            linop(x) = C\x
        else
            if !complexOP
                mode = 3
                linop(x) = real(C\x)
            else
                mode = 4
                linop(x) = imag(C\x)
            end
        end     
    end
        
    # Compute the Ritz values and Ritz vectors
    (resid, v, ldv, iparam, ipntr, workd, workl, lworkl, rwork, TOL) = 
       ARPACK.aupd_wrapper(T, linop, n, sym, cmplx, bmat, nev, ncv, which, tol, maxiter, mode, v0)
    
    # Postprocessing to get eigenvalues and eigenvectors
    return ARPACK.eupd_wrapper(T, n, sym, cmplx, bmat, nev, which, ritzvec,
                               TOL, resid, ncv, v, ldv, sigma, iparam, ipntr, 
                               workd, workl, lworkl, rwork)

end

## svds

# For a dense matrix A is ignored and At is actually A'*A
# sarupdate{T}(A::StridedMatrix{T}, At::StridedMatrix{T}, X::StridedVector{T}) = BLAS.symv('U', one(T), At, X)
# sarupdate{Tv,Ti}(A::SparseMatrixCSC{Tv,Ti}, At::SparseMatrixCSC{Tv,Ti}, X::StridedVector{Tv}) = At*(A*X)

# function svds{T<:Union(Float64,Float32)}(A::AbstractMatrix{T};
#                                          nsv::Integer=6, ncv::Integer=20, which::ASCIIString="LA", 
#                                          tol=0.0, maxiter::Integer=1000,
#                                          ritzvec::Bool=true)

#     (m, n) = size(A)
#     ncv = blas_int(min(max(2*nsv+2, ncv), n))
# #    if m < n; error("m = $m, n = $n and only the m >= n case is implemented"); end
#     sym   = true
#     cmplx = false
#     bmat  = "I"
#     At = isa(A, StridedMatrix) ? BLAS.syrk('U','T',1.0,A) : A'
#     sigma = 0
#     mode = 1

#     # Compute the Ritz values and Ritz vectors
#     (resid, v, ldv, iparam, ipntr, workd, workl, lworkl, rwork) = 
#          ARPACK.aupd_wrapper(T, (x) -> sarupdate(A, At, x), n, sym, cmplx, bmat, 
#                              nsv, ncv, which, tol, maxiter, mode)

#     # Postprocessing to get eigenvalues and eigenvectors
#     (svals, svecs) = ARPACK.eupd_wrapper(T, n, sym, cmplx, bmat, nsv, which, ritzvec, 
#                                          tol, resid, ncv, v, ldv, sigma, iparam, ipntr, 
#                                          workd, workl, lworkl, rwork)
    
#     svals = sqrt(svals)
#     ritzvec ? (A*svecs*diagm(1./svals), svals, v[:,1:nsv].') : svals
# end
<|MERGE_RESOLUTION|>--- conflicted
+++ resolved
@@ -2,16 +2,9 @@
 
 ## eigs
 
-<<<<<<< HEAD
-function eigs{T<:BlasFloat}(A::AbstractMatrix{T};
-                            nev::Integer=6, ncv::Integer=20, which::ASCIIString="LM", 
-                            tol::Real=0.0, maxiter::Integer=1000, sigma::Number=0,v0::Vector{T}=Array(T,(0,)),
-                            ritzvec::Bool=true, complexOP::Bool=false)
-=======
 function eigs(A;nev::Integer=6, ncv::Integer=20, which::ASCIIString="LM",
 				tol=0.0, maxiter::Integer=1000, sigma=0,v0::Vector=zeros((0,)),
 				ritzvec::Bool=true, complexOP::Bool=false)
->>>>>>> 579a005c
     (m, n) = size(A)
     if m != n; error("Input must be square"); end
     if n <= 6 && nev > n-1; nev = n-1; end
